//! This module implements the Poseidon constraint polynomials.

use crate::circuits::expr::{prologue::*, Cache, ConstantExpr};
use crate::circuits::gate::{CurrOrNext, GateType};
use crate::circuits::gates::poseidon::*;
use ark_ff::{FftField, SquareRootField};
use oracle::poseidon::{PlonkSpongeConstants15W, SpongeConstants};
use CurrOrNext::*;

/// Number of constraints produced by the gate.
pub const CONSTRAINTS: usize = 15;

/// An equation of the form `(curr | next)[i] = round(curr[j])`
pub struct RoundEquation {
    pub source: usize,
    pub target: (CurrOrNext, usize),
}

pub const ROUND_EQUATIONS: [RoundEquation; ROUNDS_PER_ROW] = [
    RoundEquation {
        source: 0,
        target: (Curr, 1),
    },
    RoundEquation {
        source: 1,
        target: (Curr, 2),
    },
    RoundEquation {
        source: 2,
        target: (Curr, 3),
    },
    RoundEquation {
        source: 3,
        target: (Curr, 4),
    },
    RoundEquation {
        source: 4,
        target: (Next, 0),
    },
];

<<<<<<< HEAD
/// poseidon quotient poly contribution computation `f^7 + c(x) - f(wx)`
=======
/// Poseidon quotient poly contribution computation `f^7 + c(x) - f(wx)`
>>>>>>> 6cacf326
/// Conjunction of:
/// curr[round_range(1)] = round(curr[round_range(0)])
/// curr[round_range(2)] = round(curr[round_range(1)])
/// curr[round_range(3)] = round(curr[round_range(2)])
/// curr[round_range(4)] = round(curr[round_range(3)])
/// next[round_range(0)] = round(curr[round_range(4)])
///
/// which expands e.g., to
/// curr[round_range(1)][0] =
///      mds[0][0] * sbox(curr[round_range(0)][0])
///    + mds[0][1] * sbox(curr[round_range(0)][1])
///    + mds[0][2] * sbox(curr[round_range(0)][2])
///    + rcm[round_range(1)][0]
/// curr[round_range(1)][1] =
///      mds[1][0] * sbox(curr[round_range(0)][0])
///    + mds[1][1] * sbox(curr[round_range(0)][1])
///    + mds[1][2] * sbox(curr[round_range(0)][2])
///    + rcm[round_range(1)][1]
/// ...
/// The rth position in this array contains the alphas used for the equations that
/// constrain the values of the (r+1)th state.
<<<<<<< HEAD
pub fn constraint<F: FftField + SquareRootField>() -> E<F> {
=======
pub fn constraint<F: FftField + SquareRootField>(alphas: impl Iterator<Item = usize>) -> E<F> {
>>>>>>> 6cacf326
    let mut res = vec![];
    let mut cache = Cache::default();

    let mut idx = 0;

    let mds: Vec<Vec<_>> = (0..SPONGE_WIDTH)
        .map(|row| {
            (0..SPONGE_WIDTH)
                .map(|col| ConstantExpr::Mds { row, col })
                .collect()
        })
        .collect();

    for e in ROUND_EQUATIONS.iter() {
        let &RoundEquation {
            source,
            target: (target_row, target_round),
        } = e;
        let sboxed: Vec<_> = round_to_cols(source)
            .map(|i| cache.cache(witness_curr(i).pow(PlonkSpongeConstants15W::SPONGE_BOX)))
            .collect();

        res.extend(round_to_cols(target_round).enumerate().map(|(j, col)| {
            let rc = coeff(idx);

            idx += 1;
            witness(col, target_row)
                - sboxed
                    .iter()
                    .zip(mds[j].iter())
                    .fold(rc, |acc, (x, c)| acc + E::Constant(c.clone()) * x.clone())
        }));
    }
    index(GateType::Poseidon) * E::combine_constraints(alphas, res)
}<|MERGE_RESOLUTION|>--- conflicted
+++ resolved
@@ -39,11 +39,7 @@
     },
 ];
 
-<<<<<<< HEAD
-/// poseidon quotient poly contribution computation `f^7 + c(x) - f(wx)`
-=======
 /// Poseidon quotient poly contribution computation `f^7 + c(x) - f(wx)`
->>>>>>> 6cacf326
 /// Conjunction of:
 /// curr[round_range(1)] = round(curr[round_range(0)])
 /// curr[round_range(2)] = round(curr[round_range(1)])
@@ -65,11 +61,7 @@
 /// ...
 /// The rth position in this array contains the alphas used for the equations that
 /// constrain the values of the (r+1)th state.
-<<<<<<< HEAD
-pub fn constraint<F: FftField + SquareRootField>() -> E<F> {
-=======
 pub fn constraint<F: FftField + SquareRootField>(alphas: impl Iterator<Item = usize>) -> E<F> {
->>>>>>> 6cacf326
     let mut res = vec![];
     let mut cache = Cache::default();
 
