//!This implements the constraints of the Cairo gates
//!
//! Cairo programs can have the following assembly-like instructions:
//! - Memory access: \[x\]
//! - Assert equal: <left_hand_op> = <right_hand_op>
//! · val
//! · \[reg1 + off_op1\]
//! · \[reg0 + off_op0\] +|* \[reg1 + off_op1\]
//! · \[reg0 + off_op0\] +|* val
//! · \[\[reg0 + off_op0\] + off_op1\]
//! - Jumps
//! · jmp abs <address>     // unconditional absolute jump
//! · jmp rel <offset>      // unconditional relative jump
//! · jmp rel <offset> if <op> != 0    // conditional jump
//! - Functions
//! · call abs <address>    // calls a function (absolute location)
//! · call rel <offset>     // calls a function (relative location)
//! · ret                   // returns to execution after the call
//! - Increments
//! · ap += <op>
//! · ap++
//!
//! A Cairo program runs accross a number of state transitions.
//! Each state transition has the following structure:
//!
//! * Has access to a read-only memory
//! * Input: 3 types of registers
//!  - pc (= program counter):  address of current instruction
//!  - ap (= allocation pointer): first free memory address
//!  - fp (= frame pointer): beginning of stack (for function arguments)
//! * Output:
//!  - next_pc: address of next instruction
//!  - next_ap: address of next free memory slot
//!  - next_fp: pointer to stack (can remain the same as fp)
//!
//!Cairo words are field elements of characteristic > 2^64
//!Cairo instructions are stored as words (63 or 64 bits - actual instruction or immediate value)
//!Instructions with immediate values are stored in 2 words
//!- The first word stores instruction
//!- The second word stores the value
//!Words of instructions consist of
//!* 3 signed offsets of 16 bits each, in the range [-2^15,2^15) biased representation
//! - off_dst (= offset from destination address): used to compute address of assignment
//! - off_op0 (= offset from first operand): used to compute address of first operand in instruction
//! - off_op1 (= offset from second operand): used to compute address of second operand in instruction
//!* 15 bits of flags divided into 7 groups
//!  When multiple bits, at most one can be 1 and the rest must be 0
//! - dst_reg \[0\] = fDST_REG : indicates what pointer off_dst refers to ( 0 => ap , 1 => fp )
//! - op0_reg \[1\] = fOP0_REG : indicates what pointer off_op0 refers to ( 0 => ap , 1 => fp )
//! - op1_src \[2..4\] : encodes the type of second operand
//!  · 0: indicates off_op1 is b in the double indexing \[\[ point + a \] + b \]
//!  · 1: indicates off_op1 is an immediate value = fOP1_VAL = 1
//!  · 2: indicates offset off_op1 relative to fp = fOP1_FP = 1
//!  · 4: indicates offset off_op1 relative to ap = fOP1_AP = 1
//! - res_logic \[5..6\]: defines (if any) arithmetic operation in right part
//!  · 0: right part is single operand
//!  · 1: right part is addition = fRES_ADD = 1
//!  · 2: right part is multiplication = fRES_MUL = 1
//! - pc_update \[7..9\]: defines the type of update for the pc
//!  · 0 = regular increase by size of current instruction
//!  · 1 = absolute jump to res address = fPC_ABS_JMP = 1
//!  · 2 = relative jump of step res = fPC_REL_JMP = 1
//!  · 4 = conditional jump (jnz) with step in op1 = fPC_JNZ = 1
//! - ap_update \[10..11\]: defines the type of update for the ap
//!  · 0: means the new ap is the same, same free position
//!  · 1: means there is an ap+=<op> instruction = fAP_INC = 1
//!  · 2: means there is an ap++ instruction = fAP_ADD1 = 1
//! - opcode \[12..14\]: encodes type of assembly instruction
//!  · 0: jumps or increments instruction
//!  · 1: call instruction = fOPC_CALL = 1
//!  · 2: return instruction = fOPC_RET = 1
//!  · 4: assert equal instruction (assignment to value or check equality) = fOPC_ASSEQ = 1
//!* in little-endian form = leftmost least significant bit
//!
//!The transition function uses 4 auxiliary values:
//!- dst: left part of instruction, destination
//!- op0: content of first operand of right part
//!- op1: content of second operand of right part
//!- res: result of the operation in the right part

use crate::{
    alphas::Alphas,
    circuits::{
        argument::{Argument, ArgumentType},
        constraints::ConstraintSystem,
        expr::{self, witness_curr, witness_next, Cache, Column, ConstantExpr, Expr, E},
        gate::{CircuitGate, GateType},
        wires::{GateWires, Wire, COLUMNS},
    },
    curve::KimchiCurve,
    proof::ProofEvaluations,
};
use ark_ff::{FftField, Field, One, PrimeField};
use array_init::array_init;
use cairo::{
    runner::{CairoInstruction, CairoProgram, Pointers},
    word::{FlagBits, Offsets},
};
use rand::{prelude::StdRng, SeedableRng};
use std::marker::PhantomData;

const NUM_FLAGS: usize = 16;
pub const CIRCUIT_GATE_COUNT: usize = 4;

// GATE-RELATED

impl<F: PrimeField> CircuitGate<F> {
    /// This function creates a CairoClaim gate
    pub fn create_cairo_claim(wires: GateWires) -> Self {
        CircuitGate {
            typ: GateType::CairoClaim,
            wires,
            coeffs: vec![],
        }
    }
    /// This function creates a CairoInstruction gate
    pub fn create_cairo_instruction(wires: GateWires) -> Self {
        CircuitGate {
            typ: GateType::CairoInstruction,
            wires,
            coeffs: vec![],
        }
    }

    /// This function creates a CairoFlags gate
    pub fn create_cairo_flags(wires: GateWires) -> Self {
        CircuitGate {
            typ: GateType::CairoFlags,
            wires,
            coeffs: vec![],
        }
    }

    /// This function creates a CairoTransition gate
    pub fn create_cairo_transition(wires: GateWires) -> Self {
        CircuitGate {
            typ: GateType::CairoTransition,
            wires,
            coeffs: vec![],
        }
    }

    /// Gadget generator of the whole cairo circuits from an absolute row and number of instructions
    /// Returns a vector of gates, and the next available row after the gadget
    pub fn create_cairo_gadget(
        // the absolute row in the circuit
        row: usize,
        // number of instructions
        num: usize,
    ) -> (Vec<Self>, usize) {
        // 0: 1 row for final check CairoClaim gate
        // 4i+1: 1 row per instruction for CairoInstruction gate
        // 4i+2: 1 row per instruction for Flags argument
        // 4i+3: 1 row per instruction for CairoTransition gate
        // 4i+4: 1 row per instruction for Cairo Auxiliary gate
        // ...
        // 4n-3: 1 row for last instruction
        // 4n-2: 1 row for Auxiliary argument (no constraints)
        let mut gates: Vec<CircuitGate<F>> = Vec::new();
        if num > 0 {
            let claim_gate = Wire::new(row);
            gates.push(CircuitGate::create_cairo_claim(claim_gate));
        }
        let last = num - 1;
        for i in 0..last {
            let ins_gate = Wire::new(row + 4 * i + 1);
            let flg_gate = Wire::new(row + 4 * i + 2);
            let tra_gate = Wire::new(row + 4 * i + 3);
            let aux_gate = Wire::new(row + 4 * i + 4);
            gates.push(CircuitGate::create_cairo_instruction(ins_gate));
            gates.push(CircuitGate::create_cairo_flags(flg_gate));
            gates.push(CircuitGate::create_cairo_transition(tra_gate));
            gates.push(CircuitGate::zero(aux_gate));
        }
        // next available row after the full
        let next = row + 4 * last + 3;
        // the final instruction
        let ins_gate = Wire::new(next - 2);
        let aux_gate = Wire::new(next - 1);
        gates.push(CircuitGate::create_cairo_instruction(ins_gate));
        gates.push(CircuitGate::zero(aux_gate));

        (gates, next)
    }

    /// verifies that the Cairo gate constraints are solved by the witness depending on its type
    pub fn verify_cairo_gate<G: KimchiCurve<ScalarField = F>>(
        &self,
        row: usize,
        witness: &[Vec<F>; COLUMNS],
        cs: &ConstraintSystem<F>,
    ) -> Result<(), String> {
        // assignments
        let curr: [F; COLUMNS] = array_init(|i| witness[i][row]);
        let mut next: [F; COLUMNS] = array_init(|_| F::zero());
        if self.typ != GateType::Zero {
            next = array_init(|i| witness[i][row + 1]);
        }

        // column polynomials
        let polys = {
            let mut h = std::collections::HashSet::new();
            for i in 0..COLUMNS {
                h.insert(Column::Witness(i)); // column witness polynomials
            }
            // gate selector polynomials
            h.insert(Column::Index(GateType::CairoClaim));
            h.insert(Column::Index(GateType::CairoInstruction));
            h.insert(Column::Index(GateType::CairoFlags));
            h.insert(Column::Index(GateType::CairoTransition));
            h
        };

        // assign powers of alpha to these gates
        let mut alphas = Alphas::<F>::default();
        alphas.register(ArgumentType::Gate(self.typ), Instruction::<F>::CONSTRAINTS);

        // Get constraints for this circuit gate
        let constraints = circuit_gate_combined_constraints(self.typ, &alphas);

        // Linearize
        let linearized = constraints.linearize(polys).unwrap();

        // Setup proof evaluations
        let rng = &mut StdRng::from_seed([0u8; 32]);
        let evals = vec![
            ProofEvaluations::dummy_with_witness_evaluations(curr),
            ProofEvaluations::dummy_with_witness_evaluations(next),
        ];

        // Setup circuit constants
        let constants = expr::Constants {
            alpha: F::rand(rng),
            beta: F::rand(rng),
            gamma: F::rand(rng),
            joint_combiner: None,
            endo_coefficient: cs.endo,
<<<<<<< HEAD
            mds: vec![],
            foreign_field_modulus: vec![],
=======
            mds: &G::sponge_params().mds,
>>>>>>> 041f48f6
        };

        let pt = F::rand(rng);

        // Evaluate constraints
        match linearized
            .constant_term
            .evaluate_(cs.domain.d1, pt, &evals, &constants)
        {
            Ok(x) => {
                if x == F::zero() {
                    Ok(())
                } else {
                    Err(format!("Invalid {:?} constraint", self.typ))
                }
            }
            Err(x) => {
                println!("{:?}", x);
                Err(format!("Failed to evaluate {:?} constraint", self.typ))
            }
        }
    }
}

pub mod witness {
    use super::*;

    /// Returns the witness of an execution of a Cairo program in CircuitGate format
    pub fn cairo_witness<F: Field>(prog: &CairoProgram<F>) -> [Vec<F>; COLUMNS] {
        // 0: 1 row for final check CairoClaim gate
        // 4i+1: 1 row per instruction for CairoInstruction gate
        // 4i+2: 1 row per instruction for Flags argument
        // 4i+3: 1 row per instruction for CairoTransition gate
        // 4i+4: 1 row per instruction for Auxiliary gate (Zero)
        // ...
        // 4n-3: 1 row for last instruction
        // 4n-2: 1 row for Auxiliary argument (no constraints)
        let n = prog.trace().len();
        let rows = 4 * n - 1;
        let mut table: Vec<[F; COLUMNS]> = Vec::new();
        table.resize(rows, [F::zero(); COLUMNS]);
        for (i, inst) in prog.trace().iter().enumerate() {
            if i == 0 {
                let claim_wit = claim_witness(prog);
                table[i] = claim_wit;
            }
            let ins_wit = instruction_witness(inst);
            let flg_wit = flag_witness(inst);
            table[4 * i + 1] = ins_wit;
            table[4 * i + 2] = flg_wit;
            if i != n - 1 {
                // all but last instruction
                let tra_wit = transition_witness(inst, &prog.trace()[i + 1]);
                let aux_wit = auxiliary_witness(&prog.trace()[i + 1]);
                table[4 * i + 3] = tra_wit;
                table[4 * i + 4] = aux_wit;
            }
        }

        let mut witness: [Vec<F>; COLUMNS] = Default::default();
        for col in 0..COLUMNS {
            // initialize column with zeroes
            witness[col].resize(table.len(), F::zero());
            for (row, wit) in table.iter().enumerate() {
                witness[col][row] = wit[col];
            }
        }
        witness
    }

    fn claim_witness<F: Field>(prog: &CairoProgram<F>) -> [F; COLUMNS] {
        let last = prog.trace().len() - 1;
        [
            prog.ini().pc(),         // initial pc from public input
            prog.ini().ap(),         // initial ap from public input
            prog.fin().pc(),         // final pc from public input
            prog.fin().ap(),         // final ap from public input
            prog.trace()[last].pc(), // real last pc
            prog.trace()[last].ap(), // real last ap
            F::zero(),
            F::zero(),
            F::zero(),
            F::zero(),
            F::zero(),
            F::zero(),
            F::zero(),
            F::zero(),
            F::zero(),
        ]
    }

    fn instruction_witness<F: Field>(inst: &CairoInstruction<F>) -> [F; COLUMNS] {
        [
            inst.pc(),
            inst.ap(),
            inst.fp(),
            inst.size(),
            inst.res(),
            inst.dst(),
            inst.op1(),
            inst.op0(),
            inst.off_dst(),
            inst.off_op1(),
            inst.off_op0(),
            inst.adr_dst(),
            inst.adr_op1(),
            inst.adr_op0(),
            inst.instr(),
        ]
    }

    fn flag_witness<F: Field>(inst: &CairoInstruction<F>) -> [F; COLUMNS] {
        [
            inst.f_dst_fp(),
            inst.f_op0_fp(),
            inst.f_op1_val(),
            inst.f_op1_fp(),
            inst.f_op1_ap(),
            inst.f_res_add(),
            inst.f_res_mul(),
            inst.f_pc_abs(),
            inst.f_pc_rel(),
            inst.f_pc_jnz(),
            inst.f_ap_add(),
            inst.f_ap_one(),
            inst.f_opc_call(),
            inst.f_opc_ret(),
            inst.f_opc_aeq(),
        ]
    }

    fn transition_witness<F: Field>(
        curr: &CairoInstruction<F>,
        next: &CairoInstruction<F>,
    ) -> [F; COLUMNS] {
        [
            curr.pc(),
            curr.ap(),
            curr.fp(),
            curr.size(),
            curr.res(),
            curr.dst(),
            curr.op1(),
            next.pc(),
            next.ap(),
            next.fp(),
            F::zero(),
            F::zero(),
            F::zero(),
            F::zero(),
            F::zero(),
        ]
    }

    fn auxiliary_witness<F: Field>(next: &CairoInstruction<F>) -> [F; COLUMNS] {
        [
            next.pc(),
            next.ap(),
            next.fp(),
            F::zero(),
            F::zero(),
            F::zero(),
            F::zero(),
            F::zero(),
            F::zero(),
            F::zero(),
            F::zero(),
            F::zero(),
            F::zero(),
            F::zero(),
            F::zero(),
        ]
    }
}

pub mod testing {
    use super::*;

    /// verifies that the Cairo gate constraints are solved by the witness depending on its type
    pub fn ensure_cairo_gate<F: PrimeField>(
        gate: &CircuitGate<F>,
        row: usize,
        witness: &[Vec<F>; COLUMNS],
        //_cs: &ConstraintSystem<F>,
    ) -> Result<(), String> {
        // assignments
        let this: [F; COLUMNS] = array_init(|i| witness[i][row]);

        match gate.typ {
            GateType::CairoClaim => {
                let next: [F; COLUMNS] = array_init(|i| witness[i][row + 1]);
                ensure_claim(&this, &next) // CircuitGate::ensure_transition(&this),
            }
            GateType::CairoInstruction => {
                let next: [F; COLUMNS] = array_init(|i| witness[i][row + 1]);
                ensure_instruction(&this, &next)
            }
            GateType::CairoFlags => {
                let next: [F; COLUMNS] = array_init(|i| witness[i][row + 1]);
                ensure_flags(&this, &next)
            }
            GateType::CairoTransition => {
                let next: [F; COLUMNS] = array_init(|i| witness[i][row + 1]);
                ensure_transition(&this, &next)
            }
            GateType::Zero => Ok(()),
            _ => Err(
                "Incorrect GateType: expected CairoInstruction, CairoFlags, CairoTransition, or CairoClaim"
                    .to_string(),
            ),
        }
    }

    fn ensure_instruction<F: FftField>(vars: &[F], flags: &[F]) -> Result<(), String> {
        let pc = vars[0];
        let ap = vars[1];
        let fp = vars[2];
        let size = vars[3];
        let res = vars[4];
        let dst = vars[5];
        let op1 = vars[6];
        let op0 = vars[7];
        let off_dst = vars[8];
        let off_op1 = vars[9];
        let off_op0 = vars[10];
        let adr_dst = vars[11];
        let adr_op1 = vars[12];
        let adr_op0 = vars[13];
        let instr = vars[14];

        let f_dst_fp = flags[0];
        let f_op0_fp = flags[1];
        let f_op1_val = flags[2];
        let f_op1_fp = flags[3];
        let f_op1_ap = flags[4];
        let f_res_add = flags[5];
        let f_res_mul = flags[6];
        let f_pc_abs = flags[7];
        let f_pc_rel = flags[8];
        let f_pc_jnz = flags[9];
        let f_ap_inc = flags[10];
        let f_ap_one = flags[11];
        let f_opc_call = flags[12];
        let f_opc_ret = flags[13];
        let f_opc_aeq = flags[14];

        let zero = F::zero();
        let one = F::one();

        // FLAGS RELATED

        // check last flag is a zero
        // f15 == 0
        //ensure_eq!(zero, f15, "last flag is nonzero");

        // check booleanity of flags
        // fi * (1-fi) == 0 for i=[0..15)
        for &flag in flags.iter().take(NUM_FLAGS - 1) {
            ensure_eq!(zero, flag * (one - flag), "non-boolean flags");
        }

        // well formness of instruction
        let shape = {
            let shift = F::from(2u32.pow(15)); // 2^15;
            let pow16 = shift.double(); // 2^16
            let dst_sft = off_dst + shift;
            let op0_sft = off_op0 + shift;
            let op1_sft = off_op1 + shift;
            // recompose instruction as: flags[14..0] | op1_sft | op0_sft | dst_sft
            let mut aux = flags[14];
            for i in (0..14).rev() {
                aux = aux * F::from(2u32) + flags[i];
            }
            // complete with "flags" * 2^48 + op1_sft * 2^32 + op0_sft * 2^16 + dst_sft
            ((aux * pow16 + op1_sft) * pow16 + op0_sft) * pow16 + dst_sft
        };
        ensure_eq!(
            zero,
            instr - shape,
            "wrong decomposition of the instruction"
        );

        // check no two flags of same set are nonzero
        let op1_set = f_op1_ap + f_op1_fp + f_op1_val;
        let res_set = f_res_mul + f_res_add;
        let pc_set = f_pc_jnz + f_pc_rel + f_pc_abs;
        let ap_set = f_ap_one + f_ap_inc;
        let opcode_set = f_opc_aeq + f_opc_ret + f_opc_call;
        ensure_eq!(
            zero,
            op1_set * (one - op1_set),
            "invalid format of `op1_src`"
        );

        ensure_eq!(
            zero,
            res_set * (one - res_set),
            "invalid format of `res_log`"
        );
        ensure_eq!(zero, pc_set * (one - pc_set), "invalid format of `pc_up`");
        ensure_eq!(zero, ap_set * (one - ap_set), "invalid format of `ap_up`");
        ensure_eq!(
            zero,
            opcode_set * (one - opcode_set),
            "invalid format of `opcode`"
        );

        // OPERANDS RELATED

        // * Destination address
        // if dst_reg = 0 : dst_dir = ap + off_dst
        // if dst_reg = 1 : dst_dir = fp + off_dst
        ensure_eq!(
            adr_dst,
            f_dst_fp * fp + (one - f_dst_fp) * ap + off_dst,
            "invalid destination address"
        );

        // * First operand address
        // if op0_reg = 0 : op0_dir = ap + off_dst
        // if op0_reg = 1 : op0_dir = fp + off_dst
        ensure_eq!(
            adr_op0,
            f_op0_fp * fp + (one - f_op0_fp) * ap + off_op0,
            "invalid first operand address"
        );

        // * Second operand address
        ensure_eq!(
            adr_op1, //                                        op1_dir = ..
            (f_op1_ap * ap                                  // if op1_src == 4 : ap
            + f_op1_fp * fp                                 // if op1_src == 2 : fp
            + f_op1_val * pc                                // if op1_src == 1 : pc
            + (one - f_op1_fp - f_op1_ap - f_op1_val) * op0 // if op1_src == 0 : op0
            + off_op1), //                                                           + off_op1
            "invalid second operand address"
        );

        // OPERATIONS RELATED

        // * Check value of result
        ensure_eq!(
            (one - f_pc_jnz) * res, //               if  pc_up != 4 : res = ..  // no res in conditional jumps
            f_res_mul * op0 * op1                 // if res_log = 2 : op0 * op1
            + f_res_add * (op0 + op1)             // if res_log = 1 : op0 + op1
            + (one - f_res_add - f_res_mul) * op1, // if res_log = 0 : op1
            "invalid result"
        );

        // * Check storage of current fp for a call instruction
        ensure_eq!(
            zero,
            f_opc_call * (dst - fp),
            "current fp after call not stored"
        ); // if opcode = 1 : dst = fp

        // * Check storage of next instruction after a call instruction
        ensure_eq!(
            zero,
            f_opc_call * (op0 - (pc + size)),
            "next instruction after call not stored"
        ); // if opcode = 1 : op0 = pc + size

        // * Check destination = result after assert-equal
        ensure_eq!(zero, f_opc_aeq * (dst - res), "false assert equal"); // if opcode = 4 : dst = res

        Ok(())
    }

    fn ensure_flags<F: FftField>(curr: &[F], next: &[F]) -> Result<(), String> {
        let f_pc_abs = curr[7];
        let f_pc_rel = curr[8];
        let f_pc_jnz = curr[9];
        let f_ap_inc = curr[10];
        let f_ap_one = curr[11];
        let f_opc_call = curr[12];
        let f_opc_ret = curr[13];
        let pc = next[0];
        let ap = next[1];
        let fp = next[2];
        let size = next[3];
        let res = next[4];
        let dst = next[5];
        let op1 = next[6];
        let pcup = next[7];
        let apup = next[8];
        let fpup = next[9];

        let zero = F::zero();
        let one = F::one();
        let two = F::from(2u16);

        // REGISTERS RELATED

        // * Check next allocation pointer
        ensure_eq!(
            apup, //               next_ap =
            ap                   //             ap +
            + f_ap_inc * res      //  if ap_up == 1 : res
            + f_ap_one           //  if ap_up == 2 : 1
            + f_opc_call.double(), // if opcode == 1 : 2
            "wrong ap update"
        );

        // * Check next frame pointer
        ensure_eq!(
            fpup, //                                       next_fp =
            f_opc_call * (ap + two)      // if opcode == 1      : ap + 2
            + f_opc_ret * dst                    // if opcode == 2      : dst
            + (one - f_opc_call - f_opc_ret) * fp, // if opcode == 4 or 0 : fp
            "wrong fp update"
        );

        // * Check next program counter
        ensure_eq!(
            zero,
            f_pc_jnz * (dst * res - one) * (pcup - (pc + size)), // <=> pc_up = 4 and dst = 0 : next_pc = pc + size // no jump
            "wrong pc update"
        );
        ensure_eq!(
            zero,
            f_pc_jnz * dst * (pcup - (pc + op1))                  // <=> pc_up = 4 and dst != 0 : next_pc = pc + op1  // condition holds
            + (one - f_pc_jnz) * pcup                             // <=> pc_up = {0,1,2} : next_pc = ... // not a conditional jump
                - (one - f_pc_abs - f_pc_rel - f_pc_jnz) * (pc + size) // <=> pc_up = 0 : next_pc = pc + size // common case
                - f_pc_abs * res                                     // <=> pc_up = 1 : next_pc = res       // absolute jump
                - f_pc_rel * (pc + res), //                             <=> pc_up = 2 : next_pc = pc + res  // relative jump
            "wrong pc update"
        );

        Ok(())
    }

    fn ensure_transition<F: FftField>(curr: &[F], next: &[F]) -> Result<(), String> {
        let pcup = curr[7];
        let apup = curr[8];
        let fpup = curr[9];
        let next_pc = next[0];
        let next_ap = next[1];
        let next_fp = next[2];

        // REGISTERS RELATED

        // * Check next allocation pointer
        ensure_eq!(next_ap, apup, "wrong next allocation pointer");

        // * Check next frame pointer
        ensure_eq!(next_fp, fpup, "wrong next frame pointer");

        // * Check next program counter
        ensure_eq!(next_pc, pcup, "wrong next program counter");

        Ok(())
    }

    fn ensure_claim<F: FftField>(claim: &[F], next: &[F]) -> Result<(), String> {
        let pc_ini = claim[0];
        let ap_ini = claim[1];
        let pc_fin = claim[2];
        let ap_fin = claim[3];
        let pc_n = claim[4];
        let ap_n = claim[5];
        let pc0 = next[0];
        let ap0 = next[1];
        let fp0 = next[2];

        // * Check initial pc, ap, fp and final pc, ap
        ensure_eq!(F::zero(), pc0 - pc_ini, "wrong initial pc");
        ensure_eq!(F::zero(), ap0 - ap_ini, "wrong initial ap");
        ensure_eq!(F::zero(), fp0 - ap_ini, "wrong initial fp");
        ensure_eq!(F::zero(), pc_n - pc_fin, "wrong final pc");
        ensure_eq!(F::zero(), ap_n - ap_fin, "wrong final ap");

        Ok(())
    }
}

//~ The Kimchi 15 columns could be:
//~ GateType     Claim       Instruction   Zero | (Flags+Transition+Aux)
//~    row   ->  0           4i+1          4i+2       4i+3        4n-2
//~             ---------------------------------------------------------------------------------
//~     0  ·  ®  pc_ini      pc            fDST_FP    © pc        © next_pc
//~     1  ·  ®  ap_ini      ap            fOP0_FP    © ap        © next_ap
//~  c  2  ·  ®  pc_fin      fp            fOP1_VAL   © fp        © next_fp
//~  o  3  ·  ®  ap_fin      size          fOP1_FP    © size
//~  l  4  ·  ©  pc\[n-1\]   res           fOP1_AP    © res
//~  |  5  ·  ©  ap\[n-1\]   dst           fRES_ADD   © dst
//~  v  6  ·                 op1           fRES_MUL   © op1
//~     7                    op0           fPC_ABS    pcup
//~     8                    off_dst       fPC_REL    apup
//~     9                    off_op1       fPC_JNZ    fpup
//~     10                   off_op0       fAP_ADD
//~     11                   adr_dst       fAP_ONE
//~     12                   adr_op1       fOPC_CALL
//~     13                   adr_op0       fOPC_RET
//~     14                   instr

// CONSTRAINTS-RELATED

/// Returns the expression corresponding to the literal "2"
fn two<F: Field>() -> E<F> {
    Expr::Constant(ConstantExpr::Literal(2u16.into())) // 2
}

/// Combines the constraints for the Cairo gates depending on its type
pub fn circuit_gate_combined_constraints<F: FftField>(typ: GateType, alphas: &Alphas<F>) -> E<F> {
    match typ {
        GateType::CairoClaim => Claim::combined_constraints(alphas),
        GateType::CairoInstruction => Instruction::combined_constraints(alphas),
        GateType::CairoFlags => Flags::combined_constraints(alphas),
        GateType::CairoTransition => Transition::combined_constraints(alphas),
        GateType::Zero => E::literal(F::zero()),
        _ => panic!("invalid gate type"),
    }
}

pub struct Claim<F>(PhantomData<F>);

impl<F> Argument<F> for Claim<F>
where
    F: FftField,
{
    const ARGUMENT_TYPE: ArgumentType = ArgumentType::Gate(GateType::CairoClaim);
    const CONSTRAINTS: u32 = 5;

    /// Generates the constraints for the Cairo initial claim and first memory checks
    ///     Accesses Curr and Next rows
    fn constraints() -> Vec<E<F>> {
        let pc_ini = witness_curr(0); // copy from public input
        let ap_ini = witness_curr(1); // copy from public input
        let pc_fin = witness_curr(2); // copy from public input
        let ap_fin = witness_curr(3); // copy from public input
        let pc_n = witness_curr(4); // copy from public input
        let ap_n = witness_curr(5); // copy from public input

        // load address / value pairs from next row
        let pc0 = witness_next(0);
        let ap0 = witness_next(1);
        let fp0 = witness_next(2);

        // Initial claim
        let mut constraints: Vec<Expr<ConstantExpr<F>>> = vec![ap0 - ap_ini.clone()]; // ap0 = ini_ap
        constraints.push(fp0 - ap_ini); // fp0 = ini_ap
        constraints.push(pc0 - pc_ini); // pc0 = ini_pc

        // Final claim
        constraints.push(ap_n - ap_fin);
        constraints.push(pc_n - pc_fin);

        constraints
    }
}

pub struct Instruction<F>(PhantomData<F>);

impl<F> Argument<F> for Instruction<F>
where
    F: FftField,
{
    const ARGUMENT_TYPE: ArgumentType = ArgumentType::Gate(GateType::CairoInstruction);
    const CONSTRAINTS: u32 = 28;

    /// Generates the constraints for the Cairo instruction
    ///     Accesses Curr and Next rows
    fn constraints() -> Vec<E<F>> {
        // load all variables of the witness corresponding to Cairoinstruction gates
        let pc = witness_curr(0);
        let ap = witness_curr(1);
        let fp = witness_curr(2);
        let size = witness_curr(3);
        let res = witness_curr(4);
        let dst = witness_curr(5);
        let op1 = witness_curr(6);
        let op0 = witness_curr(7);
        let off_dst = witness_curr(8);
        let off_op1 = witness_curr(9);
        let off_op0 = witness_curr(10);
        let adr_dst = witness_curr(11);
        let adr_op1 = witness_curr(12);
        let adr_op0 = witness_curr(13);
        let instr = witness_curr(14);
        // Load flags from the following row
        let f_dst_fp = witness_next(0);
        let f_op0_fp = witness_next(1);
        let f_op1_val = witness_next(2);
        let f_op1_fp = witness_next(3);
        let f_op1_ap = witness_next(4);
        let f_res_add = witness_next(5);
        let f_res_mul = witness_next(6);
        let f_pc_abs = witness_next(7);
        let f_pc_rel = witness_next(8);
        let f_pc_jnz = witness_next(9);
        let f_ap_add = witness_next(10);
        let f_ap_one = witness_next(11);
        let f_opc_call = witness_next(12);
        let f_opc_ret = witness_next(13);
        let f_opc_aeq = witness_next(14);

        // collect flags in its natural ordering
        let flags: Vec<Expr<ConstantExpr<F>>> =
            (0..NUM_FLAGS - 1).map(|i| witness_next(i)).collect();

        // LIST OF CONSTRAINTS
        // -------------------
        let mut constraints: Vec<Expr<ConstantExpr<F>>> = vec![];
        let mut cache = Cache::default();

        // INSTRUCTIONS RELATED

        // * Check last flag is always zero is redundant with wellformness check

        // * Check booleanity of all flags
        // fi * (1-fi) == 0 for i=[0..15)
        for flag in flags.iter().take(NUM_FLAGS - 1) {
            constraints.push(flag.clone() * (E::one() - flag.clone()));
        }

        // * Check no two flagbits of the same flagset are nonzero
        // TODO(querolita): perhaps these are redundant considering all of the logics below
        let op1_src = cache.cache(f_op1_ap.clone() + f_op1_fp.clone() + f_op1_val.clone());
        let res_log = cache.cache(f_res_mul.clone() + f_res_add.clone());
        let pc_up = cache.cache(f_pc_jnz.clone() + f_pc_rel + f_pc_abs);
        let ap_up = cache.cache(f_ap_one + f_ap_add);
        let opcode = cache.cache(f_opc_aeq.clone() + f_opc_ret + f_opc_call.clone());
        constraints.push(op1_src.clone() * (E::one() - op1_src));
        constraints.push(res_log.clone() * (E::one() - res_log));
        constraints.push(pc_up.clone() * (E::one() - pc_up));
        constraints.push(ap_up.clone() * (E::one() - ap_up));
        constraints.push(opcode.clone() * (E::one() - opcode));

        // * Shape of instruction
        let shape = {
            let shift = cache.cache(E::Pow(Box::new(two()), 15)); // 2^15;
            let pow16 = cache.cache(Expr::Double(Box::new(shift.clone()))); // 2^16
            let dst_sft = off_dst.clone() + shift.clone();
            let op0_sft = off_op0.clone() + shift.clone();
            let op1_sft = off_op1.clone() + shift;
            // recompose instruction as: flags[14..0] | op1_sft | op0_sft | dst_sft
            let mut aux: Expr<ConstantExpr<F>> = flags[14].clone();
            for i in (0..14).rev() {
                aux = aux * two() + flags[i].clone();
            }
            // complete with "flags" * 2^48 + op1_sft * 2^32 + op0_sft * 2^16 + dst_sft
            aux = ((aux * pow16.clone() + op1_sft) * pow16.clone() + op0_sft) * pow16 + dst_sft;
            aux
        };
        constraints.push(instr - shape);

        // OPERANDS RELATED

        // * Destination address
        // if dst_fp = 0 : dst_dir = ap + off_dst
        // if dst_fp = 1 : dst_dir = fp + off_dst
        constraints.push(
            f_dst_fp.clone() * fp.clone() + (E::one() - f_dst_fp) * ap.clone() + off_dst - adr_dst,
        );

        // * First operand address
        // if op0_fp = 0 : op0_dir = ap + off_dst
        // if op0_fp = 1 : op0_dir = fp + off_dst
        constraints.push(
            f_op0_fp.clone() * fp.clone() + (E::one() - f_op0_fp) * ap.clone() + off_op0 - adr_op0,
        );

        // * Second operand address
        constraints.push(
            adr_op1                                                                                  //         op1_dir = ..
          - (f_op1_ap.clone() * ap                                                     // if op1_src == 4 : ap
          + f_op1_fp.clone() * fp.clone()                                                      // if op1_src == 2 : fp
          + f_op1_val.clone() * pc.clone()                                                     // if op1_src == 1 : pc
          + (E::one() - f_op1_fp - f_op1_ap - f_op1_val) * op0.clone() // if op1_src == 0 : op0
          + off_op1), //                                                                                        + off_op1
        );

        // OPERATIONS-RELATED

        // * Check value of result
        constraints.push(
            (E::one() - f_pc_jnz) * res.clone()                              // if pc_up != 4 : res = ..        // no res in conditional jumps
          - (f_res_mul.clone() * op0.clone() * op1.clone()                     //      if res_log = 2 : op0 * op1
          + f_res_add.clone() * (op0.clone() + op1.clone())                    //      if res_log = 1 : op0 + op1
          + (E::one() - f_res_add - f_res_mul) * op1), //      if res_log = 0 : op1
        );

        // * Check storage of current fp for a call instruction
        // <=> assert_eq!(dst, fp);
        constraints.push(f_opc_call.clone() * (dst.clone() - fp)); // if opcode = 1 : dst = fp

        // * Check storage of next instruction after a call instruction
        // <=> assert_eq!(op0, pc + size); // checks [ap+1] contains instruction after call
        constraints.push(f_opc_call * (op0 - (pc + size))); // if opcode = 1 : op0 = pc + size

        // * Check destination = result after assert-equal
        // <=> assert_eq!(res, dst);
        constraints.push(f_opc_aeq * (dst - res)); // if opcode = 4 : dst = res

        constraints
    }
}

pub struct Flags<F>(PhantomData<F>);

impl<F> Argument<F> for Flags<F>
where
    F: FftField,
{
    const ARGUMENT_TYPE: ArgumentType = ArgumentType::Gate(GateType::CairoFlags);
    const CONSTRAINTS: u32 = 4;

    /// Generates the constraints for the Cairo flags
    ///     Accesses Curr and Next rows
    fn constraints() -> Vec<E<F>> {
        // Load current row
        let f_pc_abs = witness_curr(7);
        let f_pc_rel = witness_curr(8);
        let f_pc_jnz = witness_curr(9);
        let f_ap_add = witness_curr(10);
        let f_ap_one = witness_curr(11);
        let f_opc_call = witness_curr(12);
        let f_opc_ret = witness_curr(13);
        // Load next row
        let pc = witness_next(0);
        let ap = witness_next(1);
        let fp = witness_next(2);
        let size = witness_next(3);
        let res = witness_next(4);
        let dst = witness_next(5);
        let op1 = witness_next(6);
        let pcup = witness_next(7);
        let apup = witness_next(8);
        let fpup = witness_next(9);

        // REGISTERS-RELATED
        // * Check next allocation pointer
        //  next_ap =
        //             ap +
        //  if ap_up == 1  : res
        //  if ap_up == 2  : 1
        // if opcode == 1  : 2
        let mut constraints: Vec<Expr<ConstantExpr<F>>> = vec![
            apup - (ap.clone() + f_ap_add * res.clone() + f_ap_one + f_opc_call.clone().double()),
        ];

        // * Check next frame pointer
        constraints.push(
            fpup                                               //             next_fp =
                - (f_opc_call.clone() * (ap + two())           // if opcode == 1      : ap + 2
                + f_opc_ret.clone() * dst.clone()              // if opcode == 2      : dst
                + (E::one() - f_opc_call - f_opc_ret) * fp ), // if opcode == 4 or 0 : fp
        );

        // * Check next program counter (pc update)
        constraints.push(
            f_pc_jnz.clone()
                * (dst.clone() * res.clone() - E::one())
                * (pcup.clone() - (pc.clone() + size.clone())),
        ); // <=> pc_up = 4 and dst = 0 : next_pc = pc + size // no jump
        constraints.push(
            f_pc_jnz.clone() * dst * (pcup.clone() - (pc.clone() + op1))                         // <=> pc_up = 4 and dst != 0 : next_pc = pc + op1  // condition holds
                    + (E::one() - f_pc_jnz.clone()) * pcup                                                       // <=> pc_up = {0,1,2}        : next_pc = ... // not a conditional jump
                        - (E::one() - f_pc_abs.clone() - f_pc_rel.clone() - f_pc_jnz) * (pc.clone() + size) // <=> pc_up = 0              : next_pc = pc + size // common case
                        - f_pc_abs * res.clone()                                                                    // <=> pc_up = 1              : next_pc = res       // absolute jump
                        - f_pc_rel * (pc + res), //                                                    <=> pc_up = 2              : next_pc = pc + res  // relative jump
        );
        constraints
    }
}

pub struct Transition<F>(PhantomData<F>);

impl<F> Argument<F> for Transition<F>
where
    F: FftField,
{
    const ARGUMENT_TYPE: ArgumentType = ArgumentType::Gate(GateType::CairoTransition);
    const CONSTRAINTS: u32 = 3;

    /// Generates the constraints for the Cairo transition
    ///     Accesses Curr and Next rows (Next only first 3 entries)
    fn constraints() -> Vec<E<F>> {
        // load computed updated registers
        let pcup = witness_curr(7);
        let apup = witness_curr(8);
        let fpup = witness_curr(9);
        // load next registers
        let next_pc = witness_next(0);
        let next_ap = witness_next(1);
        let next_fp = witness_next(2);

        // * Check equality (like a copy constraint)

        let constraints: Vec<Expr<ConstantExpr<F>>> =
            vec![next_pc - pcup, next_ap - apup, next_fp - fpup];

        constraints
    }
}<|MERGE_RESOLUTION|>--- conflicted
+++ resolved
@@ -235,12 +235,8 @@
             gamma: F::rand(rng),
             joint_combiner: None,
             endo_coefficient: cs.endo,
-<<<<<<< HEAD
-            mds: vec![],
+            mds: &G::sponge_params().mds,
             foreign_field_modulus: vec![],
-=======
-            mds: &G::sponge_params().mds,
->>>>>>> 041f48f6
         };
 
         let pt = F::rand(rng);
