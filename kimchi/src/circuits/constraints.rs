--- conflicted
+++ resolved
@@ -379,7 +379,7 @@
                     if table.id != 0 {
                         non_zero_table_id = true;
                     }
-                    let table_id: F = gate::i32_to_field(table.id);
+                    let table_id: F = i32_to_field(table.id);
                     table_ids.extend((0..table_len).map(|_| table_id));
 
                     // Update lookup_table values
@@ -406,38 +406,21 @@
 
                 // For computational efficiency, we choose the dummy lookup value to be all 0s in
                 // table 0.
-                let dummy_lookup_value: Vec<F> = vec![];
-                let dummy_lookup_table_id = 0;
-
-<<<<<<< HEAD
+                let dummy_lookup = JointLookup {
+                    entry: vec![],
+                    table_id: 0,
+                };
+
                 // Pad up to the end of the table with the dummy value.
                 lookup_table
                     .iter_mut()
                     .for_each(|col| col.extend((col.len()..max_num_entries).map(|_| F::zero())));
                 table_ids.extend((table_ids.len()..max_num_entries).map(|_| F::zero()));
-=======
-                // get the last entry in each column of each table
-                let dummy_lookup_entry: Vec<F> = lookup_table
-                    .data
-                    .iter()
-                    .map(|col| col[col.len() - 1])
-                    .collect();
-                let dummy_lookup_table_id = lookup_table.id;
-                let dummy_lookup = JointLookup {
-                    entry: dummy_lookup_entry,
-                    table_id: dummy_lookup_table_id,
-                };
->>>>>>> 27d0f383
 
                 // pre-compute polynomial and evaluation form for the look up tables
                 let mut lookup_table_polys: Vec<DP<F>> = vec![];
                 let mut lookup_table8: Vec<E<F, D<F>>> = vec![];
-<<<<<<< HEAD
                 for col in lookup_table.into_iter() {
-=======
-
-                for (mut col, dummy) in lookup_table.data.into_iter().zip(&dummy_lookup.entry) {
->>>>>>> 27d0f383
                     // pad each column to the size of the domain
                     let poly = E::<F, D<F>>::from_vec_and_domain(col, domain.d1).interpolate();
                     let eval = poly.evaluate_over_domain_by_ref(domain.d8);
@@ -445,13 +428,8 @@
                     lookup_table8.push(eval);
                 }
 
-<<<<<<< HEAD
                 // pre-compute polynomial and evaluation form for the table IDs, if needed
                 let (table_ids, table_ids8) = if non_zero_table_id {
-=======
-                let (table_ids, table_ids8) = if lookup_table.id != 0 {
-                    let table_ids = vec![i32_to_field(lookup_table.id); d1_size];
->>>>>>> 27d0f383
                     let table_ids: DP<F> =
                         E::<F, D<F>>::from_vec_and_domain(table_ids, domain.d1).interpolate();
                     let table_ids8: E<F, D<F>> = table_ids.evaluate_over_domain_by_ref(domain.d8);
@@ -467,20 +445,13 @@
                     lookup_table: lookup_table_polys,
                     table_ids,
                     table_ids8,
-<<<<<<< HEAD
-                    lookup_used,
-                    max_lookups_per_row: lookup_info.max_per_row as usize,
-                    max_joint_size: lookup_info.max_joint_size,
-                }))
-=======
                     configuration: LookupConfiguration {
                         lookup_used,
                         max_lookups_per_row: lookup_info.max_per_row as usize,
                         max_joint_size: lookup_info.max_joint_size,
                         dummy_lookup,
                     },
-                })
->>>>>>> 27d0f383
+                }))
             }
         }
     }
