--- conflicted
+++ resolved
@@ -2,11 +2,7 @@
 
 use crate::circuits::{
     domains::EvaluationDomains,
-<<<<<<< HEAD
-    gate::{self, CircuitGate, GateType, LookupInfo, LookupTable, LookupsUsed},
-=======
-    gate::{CircuitGate, GateType, LookupInfo},
->>>>>>> e46f443c
+    gate::{CircuitGate, GateType, JointLookup, LookupInfo, LookupTable},
     polynomial::{WitnessEvals, WitnessOverDomains, WitnessShifts},
     polynomials::lookup::LookupConfiguration,
     wires::*,
@@ -19,7 +15,7 @@
 };
 use array_init::array_init;
 use blake2::{Blake2b512, Digest};
-use o1_utils::ExtendedEvaluations;
+use o1_utils::{field_helpers::i32_to_field, ExtendedEvaluations};
 use oracle::poseidon::ArithmeticSpongeParams;
 use serde::{de::DeserializeOwned, Deserialize, Serialize};
 use serde_with::serde_as;
@@ -39,12 +35,6 @@
 pub struct LookupConstraintSystem<F: FftField> {
     /// Lookup tables
     #[serde_as(as = "Vec<o1_utils::serialization::SerdeAs>")]
-<<<<<<< HEAD
-    pub dummy_lookup_value: Vec<F>,
-    pub dummy_lookup_table_id: i32,
-    #[serde_as(as = "Vec<o1_utils::serialization::SerdeAs>")]
-=======
->>>>>>> e46f443c
     pub lookup_table: Vec<DP<F>>,
     #[serde_as(as = "Vec<o1_utils::serialization::SerdeAs>")]
     pub lookup_table8: Vec<E<F, D<F>>>,
@@ -360,17 +350,21 @@
                 let lookup_table = lookup_tables.into_iter().next().unwrap();
 
                 // get the last entry in each column of each table
-                let dummy_lookup_value: Vec<F> = lookup_table
+                let dummy_lookup_entry: Vec<F> = lookup_table
                     .data
                     .iter()
                     .map(|col| col[col.len() - 1])
                     .collect();
                 let dummy_lookup_table_id = lookup_table.id;
+                let dummy_lookup = JointLookup {
+                    entry: dummy_lookup_entry,
+                    table_id: dummy_lookup_table_id,
+                };
 
                 // pre-compute polynomial and evaluation form for the look up tables
                 let mut lookup_table_polys: Vec<DP<F>> = vec![];
                 let mut lookup_table8: Vec<E<F, D<F>>> = vec![];
-                for (mut col, dummy) in lookup_table.data.into_iter().zip(&dummy_lookup_value) {
+                for (mut col, dummy) in lookup_table.data.into_iter().zip(&dummy_lookup.entry) {
                     // pad each column to the size of the domain
                     let padding = (0..(d1_size - col.len())).map(|_| dummy);
                     col.extend(padding);
@@ -381,7 +375,7 @@
                 }
 
                 let (table_ids, table_ids8) = if lookup_table.id != 0 {
-                    let table_ids = vec![gate::i32_to_field(lookup_table.id); d1_size];
+                    let table_ids = vec![i32_to_field(lookup_table.id); d1_size];
                     let table_ids: DP<F> =
                         E::<F, D<F>>::from_vec_and_domain(table_ids, domain.d1).interpolate();
                     let table_ids8: E<F, D<F>> = table_ids.evaluate_over_domain_by_ref(domain.d8);
@@ -393,28 +387,16 @@
                 // generate the look up selector polynomials
                 Some(Self {
                     lookup_selectors,
-<<<<<<< HEAD
-                    dummy_lookup_value,
-                    dummy_lookup_table_id,
                     lookup_table8,
                     lookup_table: lookup_table_polys,
                     table_ids,
                     table_ids8,
-                    lookup_used,
-                    max_lookups_per_row: lookup_info.max_per_row as usize,
-                    max_joint_size: lookup_info.max_joint_size,
-=======
-                    lookup_table8,
-                    lookup_table: lookup_table_polys,
-                    table_ids: None,
-                    table_ids8: None,
                     configuration: LookupConfiguration {
                         lookup_used,
                         max_lookups_per_row: lookup_info.max_per_row as usize,
                         max_joint_size: lookup_info.max_joint_size,
-                        dummy_lookup_value,
+                        dummy_lookup,
                     },
->>>>>>> e46f443c
                 })
             }
         }
