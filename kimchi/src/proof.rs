--- conflicted
+++ resolved
@@ -23,15 +23,11 @@
     pub aggreg: Vec<F>,
     // TODO: May be possible to optimize this away?
     /// lookup table polynomial
-<<<<<<< HEAD
     #[serde_as(as = "Vec<o1_utils::serialization::SerdeAs>")]
     pub table: Vec<F>,
-=======
-    pub table: Field,
-
     /// Optionally, a runtime table polynomial.
-    pub runtime: Option<Field>,
->>>>>>> c1b18d92
+    #[serde_as(as = "Option<Vec<o1_utils::serialization::SerdeAs>>")]
+    pub runtime: Option<Vec<F>>,
 }
 
 // TODO: this should really be vectors here, perhaps create another type for chunked evaluations?
@@ -69,6 +65,7 @@
     pub aggreg: PolyComm<G>,
 
     /// Optional commitment to concatenated runtime tables
+    #[serde(bound = "Option<PolyComm<G>>: Serialize + DeserializeOwned")]
     pub runtime: Option<PolyComm<G>>,
 }
 
@@ -111,26 +108,14 @@
     pub evals: [ProofEvaluations<ScalarField<G>>; 2],
 
     /// Required evaluation for [Maller's optimization](https://o1-labs.github.io/mina-book/crypto/plonk/maller_15.html#the-evaluation-of-l)
-    //#[serde(serialize_with = "o1_utils::serialization::ser::serialize")]
-    //#[serde(with = "o1_utils::serialization::ser")]
-    //#[serde(bound = "ScalarField<G>: CanonicalSerialize")]
-    //#[serde(bound = "ScalarField<G>: Serialize + DeserializeOwned")]
-    //#[serde(bound = "ScalarField<G>: Serialize + DeserializeOwned")]
     #[serde_as(as = "o1_utils::serialization::SerdeAs")]
-    //#[serde(skip)]
     pub ft_eval1: ScalarField<G>,
 
     /// The public input
     #[serde_as(as = "Vec<o1_utils::serialization::SerdeAs>")]
-    //#[serde(skip)]
     pub public: Vec<ScalarField<G>>,
 
     /// The challenges underlying the optional polynomials folded into the proof
-    //#[serde(bound = "PolyComm<G>: Serialize + DeserializeOwned")]
-    //#[serde_as(as = "Vec<(Vec<ScalarField<o1_utils::serialization::SerdeAs>>, PolyComm<G>)>")]
-    //#[serde_as(as = "Vec<(Vec<o1_utils::serialization::SerdeAs>, PolyComm<G>)>")]
-    //#[serde_as(as = "Vec<(Vec<o1_utils::serialization::SerdeAs>, PolyComm<G>)>")]
-    //#[serde(skip)]
     #[serde(bound = "Challenge<G>: Serialize + DeserializeOwned")]
     pub prev_challenges: Vec<Challenge<G>>,
 }
@@ -152,11 +137,12 @@
 //~ spec:endcode
 
 impl<F: Field> LookupEvaluations<F> {
-    pub fn new(sorted: Vec<F>, aggreg: F, table: F) -> LookupEvaluations<F> {
+    pub fn new(sorted: Vec<F>, aggreg: F, table: F, runtime: Option<F>) -> LookupEvaluations<F> {
         LookupEvaluations {
             sorted: sorted.iter().map(|&s| vec![s]).collect::<Vec<_>>(),
             aggreg: vec![aggreg],
             table: vec![table],
+            runtime: runtime.map(|r| vec![r]),
         }
     }
 }
@@ -206,10 +192,6 @@
 }
 
 impl<F: FftField> ProofEvaluations<F> {
-    //pub fn is_chunk(&self) -> bool {
-    //    if
-    //}
-
     /// Combines the chunked proof evaluations into single evaluations
     /// at an evaluation point `pt` as vectors of length 1
     pub fn combine(&self, pt: F) -> ProofEvaluations<F> {
@@ -228,7 +210,7 @@
                 runtime: l
                     .runtime
                     .as_ref()
-                    .map(|rt| DensePolynomial::eval_polynomial(rt, pt)),
+                    .map(|rt| vec![DensePolynomial::eval_polynomial(rt, pt)]),
             }),
             generic_selector: vec![DensePolynomial::eval_polynomial(&self.generic_selector, pt)],
             poseidon_selector: vec![DensePolynomial::eval_polynomial(
