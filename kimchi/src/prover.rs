--- conflicted
+++ resolved
@@ -276,17 +276,13 @@
             let x = match index.cs.lookup_constraint_system.as_ref() {
                 None => Fr::<G>::zero(),
                 Some(lcs) => {
-<<<<<<< HEAD
                     let table_id = Fr::<G>::zero();
                     combine_table_entry(
                         joint_combiner,
                         table_id,
-                        lcs.max_joint_size,
-                        lcs.dummy_lookup_value.iter(),
+                        lcs.configuration.max_joint_size,
+                        lcs.configuration.dummy_lookup_value.iter(),
                     )
-=======
-                    combine_table_entry(joint_combiner, lcs.configuration.dummy_lookup_value.iter())
->>>>>>> 2079e17c
                 }
             };
             CombinedEntry(x)
@@ -311,7 +307,7 @@
                             CombinedEntry(combine_table_entry(
                                 joint_combiner,
                                 table_id,
-                                lcs.max_joint_size,
+                                lcs.configuration.max_joint_size,
                                 row,
                             ))
                         })
@@ -321,13 +317,13 @@
                     // `witness` will be consumed when we interpolate, so interpolation will
                     // have to moved below this.
                     let lookup_sorted: Vec<Vec<CombinedEntry<Fr<G>>>> = lookup::sorted(
+                        &lcs.configuration,
                         dummy_lookup_value,
                         iter_lookup_table,
                         index.cs.domain.d1,
                         &index.cs.gates,
                         &witness,
                         joint_combiner,
-                        lcs.max_joint_size,
                     )?;
 
                     let lookup_sorted: Vec<_> = lookup_sorted
@@ -383,18 +379,18 @@
                                     // table ID is identically 0.
                                     Fr::<G>::zero(),
                             };
-                        combine_table_entry(joint_combiner, table_id, lcs.max_joint_size, row)
+                        combine_table_entry(joint_combiner, table_id, lcs.configuration.max_joint_size, row)
                     });
 
                     let aggreg =
                         lookup::aggregation::<_, Fr<G>, _>(
+                            &lcs.configuration,
                             dummy_lookup_value.0,
                             iter_lookup_table(),
                             index.cs.domain.d1,
                             &index.cs.gates,
                             &witness,
                             joint_combiner,
-                            lcs.max_joint_size,
                             beta, gamma,
                             &lookup_sorted,
                             rng)?;
@@ -445,7 +441,7 @@
                 res.evals.iter_mut().for_each(|e| *e *= joint_combiner);
                 res += col;
             }
-            let table_id_combiner = joint_combiner.pow([lcs.max_joint_size as u64]);
+            let table_id_combiner = joint_combiner.pow([lcs.configuration.max_joint_size as u64]);
             if let Some(table_ids8) = &lcs.table_ids8 {
                 for (x, table_id) in res.evals.iter_mut().zip(table_ids8.evals.iter()) {
                     *x += table_id_combiner * table_id;
@@ -674,15 +670,7 @@
             if let Some(lcs) = index.cs.lookup_constraint_system.as_ref() {
                 let lookup_alphas =
                     all_alphas.get_alphas(ArgumentType::Lookup, lookup::CONSTRAINTS);
-<<<<<<< HEAD
-                let constraints = lookup::constraints(
-                    &lcs.dummy_lookup_value,
-                    index.cs.domain.d1,
-                    lcs.max_joint_size,
-                );
-=======
                 let constraints = lookup::constraints(&lcs.configuration, index.cs.domain.d1);
->>>>>>> 2079e17c
 
                 for (constraint, alpha_pow) in constraints.into_iter().zip_eq(lookup_alphas) {
                     let mut eval = constraint.evaluations(&env);
@@ -775,7 +763,7 @@
                             None => base_table,
                             Some(table_ids) => {
                                 let table_combiner =
-                                    joint_combiner.pow([lcs.max_joint_size as u64]);
+                                    joint_combiner.pow([lcs.configuration.max_joint_size as u64]);
                                 base_table
                                     .into_iter()
                                     .zip(table_ids.eval(e, index.max_poly_size))
