--- conflicted
+++ resolved
@@ -7,13 +7,9 @@
 use crate::proof::ProverProof;
 use crate::prover_index::testing::{new_index_for_test, new_index_for_test_with_lookups};
 use crate::verifier::verify;
-<<<<<<< HEAD
 use crate::verifier_index::VerifierIndex;
 use ark_ec::short_weierstrass_jacobian::GroupAffine;
-use ark_ff::UniformRand;
-=======
 use ark_ff::{PrimeField, UniformRand};
->>>>>>> c1b18d92
 use ark_poly::univariate::DensePolynomial;
 use ark_poly::UVPolynomial;
 use commitment_dlog::commitment::{b_poly_coefficients, CommitmentCurve};
@@ -164,7 +160,6 @@
         verify::<Affine, BaseSponge, ScalarSponge>(&group_map, &verifier_index, &proof).unwrap();
         println!("- time to verify: {}ms", start.elapsed().as_millis());
     }
-<<<<<<< HEAD
 
     /// Create and verify proof with deserialization
     pub(crate) fn run_test_serialization(
@@ -188,7 +183,8 @@
         let start = Instant::now();
         let group_map = <Affine as CommitmentCurve>::Map::setup();
         let proof =
-            ProverProof::create::<BaseSponge, ScalarSponge>(&group_map, witness, &index).unwrap();
+            ProverProof::create::<BaseSponge, ScalarSponge>(&group_map, witness, &[], &index)
+                .unwrap();
         println!("- time to create proof: {:?}s", start.elapsed().as_secs());
 
         // deserialize the verifier index
@@ -211,7 +207,7 @@
         verify::<Affine, BaseSponge, ScalarSponge>(&group_map, &verifier_index_deserialize, &proof)
             .unwrap();
         println!("- time to verify: {}ms", start.elapsed().as_millis());
-=======
+    }
 }
 
 pub fn print_witness<F>(cols: &[Vec<F>; COLUMNS], start_row: usize, end_row: usize)
@@ -230,6 +226,5 @@
             line.push_str(&format!("{} | ", bigint));
         }
         println!("{line}");
->>>>>>> c1b18d92
     }
 }