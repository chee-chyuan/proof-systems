/*****************************************************************************************************************

This source file implements Plonk circuit constraint primitive.

*****************************************************************************************************************/

use crate::domains::EvaluationDomains;
use crate::gate::{CircuitGate, GateType, LookupInfo};
pub use crate::polynomial::{WitnessEvals, WitnessOverDomains, WitnessShifts};
use crate::wires::*;
use ark_ff::{FftField, SquareRootField, Zero};
use ark_poly::UVPolynomial;
use ark_poly::{
    univariate::DensePolynomial as DP, EvaluationDomain, Evaluations as E,
    Radix2EvaluationDomain as D,
};
use array_init::array_init;
use blake2::{Blake2b512, Digest};
use o1_utils::ExtendedEvaluations;
use oracle::poseidon::ArithmeticSpongeParams;
use serde::{de::DeserializeOwned, Deserialize, Serialize};
use serde_with::serde_as;

//
// Constants
//

pub const ZK_ROWS: u64 = 3;

//
// ConstraintSystem
//

#[serde_as]
#[derive(Clone, Serialize, Deserialize, Debug)]
pub struct ConstraintSystem<F: FftField> {
    // Basics
    // ------
    /// number of public inputs
    pub public: usize,
    /// evaluation domains
    #[serde(bound = "EvaluationDomains<F>: Serialize + DeserializeOwned")]
    pub domain: EvaluationDomains<F>,
    /// circuit gates
    #[serde(bound = "CircuitGate<F>: Serialize + DeserializeOwned")]
    pub gates: Vec<CircuitGate<F>>,

    // Polynomials over the monomial base
    // ----------------------------------
    /// permutation polynomial array
    #[serde_as(as = "[o1_utils::serialization::SerdeAs; PERMUTS]")]
    pub sigmam: [DP<F>; PERMUTS],
    /// zero-knowledge polynomial
    #[serde_as(as = "o1_utils::serialization::SerdeAs")]
    pub zkpm: DP<F>,

    // Coefficient polynomials. These define constant that gates can use as they like.
    // ---------------------------------------
    /// coefficients polynomials in evaluation form
    #[serde_as(as = "[o1_utils::serialization::SerdeAs; COLUMNS]")]
    pub coefficients8: [E<F, D<F>>; COLUMNS],

    // Generic constraint selector polynomials
    // ---------------------------------------
    #[serde_as(as = "o1_utils::serialization::SerdeAs")]
    pub genericm: DP<F>,

    // Poseidon selector polynomials
    // -----------------------------
    /// poseidon constraint selector polynomial
    #[serde_as(as = "o1_utils::serialization::SerdeAs")]
    pub psm: DP<F>,

    // Generic constraint selector polynomials
    // ---------------------------------------
    /// multiplication evaluations over domain.d4
    #[serde_as(as = "o1_utils::serialization::SerdeAs")]
    pub generic4: E<F, D<F>>,

    // permutation polynomials
    // -----------------------
    /// permutation polynomial array evaluations over domain d1
    #[serde_as(as = "[o1_utils::serialization::SerdeAs; PERMUTS]")]
    pub sigmal1: [E<F, D<F>>; PERMUTS],
    /// permutation polynomial array evaluations over domain d8
    #[serde_as(as = "[o1_utils::serialization::SerdeAs; PERMUTS]")]
    pub sigmal8: [E<F, D<F>>; PERMUTS],
    /// SID polynomial
    #[serde_as(as = "Vec<o1_utils::serialization::SerdeAs>")]
    pub sid: Vec<F>,

    // Poseidon selector polynomials
    // -----------------------------
    /// poseidon selector over domain.d8
    #[serde_as(as = "o1_utils::serialization::SerdeAs")]
    pub ps8: E<F, D<F>>,

    // ECC arithmetic selector polynomials
    // -----------------------------------
    /// EC point addition selector evaluations w over domain.d4
    #[serde_as(as = "o1_utils::serialization::SerdeAs")]
    pub complete_addl4: E<F, D<F>>,
    /// scalar multiplication selector evaluations over domain.d8
    #[serde_as(as = "o1_utils::serialization::SerdeAs")]
    pub mull8: E<F, D<F>>,
    /// endoscalar multiplication selector evaluations over domain.d8
    #[serde_as(as = "o1_utils::serialization::SerdeAs")]
    pub emull: E<F, D<F>>,
    /// ChaCha indexes
    #[serde_as(as = "Option<[o1_utils::serialization::SerdeAs; 4]>")]
    pub chacha8: Option<[E<F, D<F>>; 4]>,
    /// EC point addition selector evaluations w over domain.d8
    #[serde_as(as = "o1_utils::serialization::SerdeAs")]
    pub endomul_scalar8: E<F, D<F>>,

    // Constant polynomials
    // --------------------
    /// 1-st Lagrange evaluated over domain.d8
    #[serde_as(as = "o1_utils::serialization::SerdeAs")]
    pub l1: E<F, D<F>>,
    /// 0-th Lagrange evaluated over domain.d4
    // TODO(mimoo): be consistent with the paper/spec, call it L1 here or call it L0 there
    #[serde_as(as = "o1_utils::serialization::SerdeAs")]
    pub l04: E<F, D<F>>,
    /// 0-th Lagrange evaluated over domain.d8
    #[serde_as(as = "o1_utils::serialization::SerdeAs")]
    pub l08: E<F, D<F>>,
    /// zero evaluated over domain.d8
    #[serde_as(as = "o1_utils::serialization::SerdeAs")]
    pub zero4: E<F, D<F>>,
    /// zero evaluated over domain.d8
    #[serde_as(as = "o1_utils::serialization::SerdeAs")]
    pub zero8: E<F, D<F>>,
    /// zero-knowledge polynomial over domain.d8
    #[serde_as(as = "o1_utils::serialization::SerdeAs")]
    pub zkpl: E<F, D<F>>,
    /// the polynomial that vanishes on the last four rows
    #[serde_as(as = "o1_utils::serialization::SerdeAs")]
    pub vanishes_on_last_4_rows: E<F, D<F>>,

    /// wire coordinate shifts
    #[serde_as(as = "[o1_utils::serialization::SerdeAs; PERMUTS]")]
    pub shift: [F; PERMUTS],
    /// coefficient for the group endomorphism
    #[serde_as(as = "o1_utils::serialization::SerdeAs")]
    pub endo: F,

    /// random oracle argument parameters
    #[serde(skip)]
    pub fr_sponge_params: ArithmeticSpongeParams<F>,

    /// Lookup tables
    // TODO: this should be one big Option<Lookup>
    #[serde_as(as = "Vec<Vec<o1_utils::serialization::SerdeAs>>")]
    pub dummy_lookup_values: Vec<Vec<F>>,
    #[serde_as(as = "Vec<Vec<o1_utils::serialization::SerdeAs>>")]
    pub lookup_tables: Vec<Vec<DP<F>>>,
    #[serde_as(as = "Vec<Vec<o1_utils::serialization::SerdeAs>>")]
    pub lookup_tables8: Vec<Vec<E<F, D<F>>>>,
    #[serde_as(as = "o1_utils::serialization::SerdeAs")]
    pub lookup_table_lengths: Vec<usize>,

    /// Lookup selectors:
    /// For each kind of lookup-pattern, we have a selector that's
    /// 1 at the rows where that pattern should be enforced, and 0 at
    /// all other rows.
    #[serde_as(as = "o1_utils::serialization::SerdeAs")]
    pub lookup_selectors: Vec<E<F, D<F>>>,
}

/// Shifts represent the shifts required in the permutation argument of PLONK.
/// It also caches the shifted powers of omega for optimization purposes.
pub struct Shifts<F> {
    /// The coefficients k that create a coset when multiplied with the generator of our domain.
    shifts: [F; PERMUTS],
    /// A matrix that maps all cells coordinates {col, row} to their shifted field element.
    /// For example the cell {col:2, row:1} will map to omega * k2,
    /// which lives in map[2][1]
    map: [Vec<F>; PERMUTS],
}

impl<F> Shifts<F>
where
    F: FftField + SquareRootField,
{
    /// Generates the shifts for a given domain
    pub fn new(domain: &D<F>) -> Self {
        let mut shifts = [F::zero(); PERMUTS];

        // first shift is the identity
        shifts[0] = F::one();

        // sample the other shifts
        let mut i: u32 = 7;
        for idx in 1..(PERMUTS) {
            let mut shift = Self::sample(domain, &mut i);
            // they have to be distincts
            while shifts.contains(&shift) {
                shift = Self::sample(domain, &mut i);
            }
            shifts[idx] = shift;
        }

        // create a map of cells to their shifted value
        let map: [Vec<F>; PERMUTS] =
            array_init(|i| domain.elements().map(|elm| shifts[i] * elm).collect());

        //
        Self { shifts, map }
    }

    /// retrieve the shifts
    pub fn shifts(&self) -> &[F; PERMUTS] {
        &self.shifts
    }

    /// sample coordinate shifts deterministically
    fn sample(domain: &D<F>, input: &mut u32) -> F {
        let mut h = Blake2b512::new();

        *input += 1;
        h.update(&input.to_be_bytes());

        let mut shift = F::from_random_bytes(&h.finalize()[..31])
            .expect("our field elements fit in more than 31 bytes");

        while !shift.legendre().is_qnr() || domain.evaluate_vanishing_polynomial(shift).is_zero() {
            let mut h = Blake2b512::new();
            *input += 1;
            h.update(&input.to_be_bytes());
            shift = F::from_random_bytes(&h.finalize()[..31])
                .expect("our field elements fit in more than 31 bytes");
        }
        shift
    }

    /// Returns the field element that represents a position
    fn cell_to_field(&self, &Wire { row, col }: &Wire) -> F {
        self.map[col][row]
    }
}

///

/// Returns the end of the circuit, which is used for introducing zero-knowledge in the permutation polynomial
pub fn zk_w3<F: FftField>(domain: D<F>) -> F {
    domain.group_gen.pow(&[domain.size - (ZK_ROWS)])
}

/// Evaluates the polynomial
/// (x - w^{n - 3}) * (x - w^{n - 2}) * (x - w^{n - 1})
pub fn eval_zk_polynomial<F: FftField>(domain: D<F>, x: F) -> F {
    let w3 = zk_w3(domain);
    let w2 = domain.group_gen * w3;
    let w1 = domain.group_gen * w2;
    (x - w1) * (x - w2) * (x - w3)
}

/// Evaluates the polynomial
/// (x - w^{n - 4}) (x - w^{n - 3}) * (x - w^{n - 2}) * (x - w^{n - 1})
pub fn eval_vanishes_on_last_4_rows<F: FftField>(domain: D<F>, x: F) -> F {
    let w4 = domain.group_gen.pow(&[domain.size - (ZK_ROWS + 1)]);
    let w3 = domain.group_gen * w4;
    let w2 = domain.group_gen * w3;
    let w1 = domain.group_gen * w2;
    (x - w1) * (x - w2) * (x - w3) * (x - w4)
}

/// The polynomial
/// (x - w^{n - 4}) (x - w^{n - 3}) * (x - w^{n - 2}) * (x - w^{n - 1})
pub fn vanishes_on_last_4_rows<F: FftField>(domain: D<F>) -> DP<F> {
    let x = DP::from_coefficients_slice(&[F::zero(), F::one()]);
    let c = |a: F| DP::from_coefficients_slice(&[a]);
    let w4 = domain.group_gen.pow(&[domain.size - (ZK_ROWS + 1)]);
    let w3 = domain.group_gen * w4;
    let w2 = domain.group_gen * w3;
    let w1 = domain.group_gen * w2;
    &(&(&x - &c(w1)) * &(&x - &c(w2))) * &(&(&x - &c(w3)) * &(&x - &c(w4)))
}

/// Computes the zero-knowledge polynomial for blinding the permutation polynomial: `(x-w^{n-k})(x-w^{n-k-1})...(x-w^n)`.
/// Currently, we use k = 3 for 2 blinding factors,
/// see <https://www.plonk.cafe/t/noob-questions-plonk-paper/73>
pub fn zk_polynomial<F: FftField>(domain: D<F>) -> DP<F> {
    let w3 = zk_w3(domain);
    let w2 = domain.group_gen * w3;
    let w1 = domain.group_gen * w2;

    // (x-w3)(x-w2)(x-w1) =
    // x^3 - x^2(w1+w2+w3) + x(w1w2+w1w3+w2w3) - w1w2w3
    let w1w2 = w1 * w2;
    DP::from_coefficients_slice(&[
        -w1w2 * w3,                   // 1
        w1w2 + (w1 * w3) + (w3 * w2), // x
        -w1 - w2 - w3,                // x^2
        F::one(),                     // x^3
    ])
}

/// Represents an error found when verifying a witness with a gate
#[derive(Debug)]
pub enum GateError {
    /// Some connected wires have different values
    DisconnectedWires(Wire, Wire),
    /// A public gate was incorrectly connected
    IncorrectPublic(usize),
    /// A specific gate did not verify correctly
    Custom { row: usize, err: String },
}

impl<F: FftField + SquareRootField> ConstraintSystem<F> {
    /// creates a constraint system from a vector of gates ([CircuitGate]), some sponge parameters ([ArithmeticSpongeParams]), and the number of public inputs.
    pub fn create(
        mut gates: Vec<CircuitGate<F>>,
        lookup_tables: Vec<Vec<Vec<F>>>,
        fr_sponge_params: ArithmeticSpongeParams<F>,
        public: usize,
    ) -> Option<Self> {
        // for some reason we need more than 1 gate for the circuit to work, see TODO below
        assert!(gates.len() > 1);

        // +3 on gates.len() here to ensure that we have room for the zero-knowledge entries of the permutation polynomial
        // see https://minaprotocol.com/blog/a-more-efficient-approach-to-zero-knowledge-for-plonk
        let domain = EvaluationDomains::<F>::create(gates.len() + ZK_ROWS as usize)?;
        assert!(domain.d1.size > ZK_ROWS);

        // pad the rows: add zero gates to reach the domain size
        let d1_size = domain.d1.size();
        let mut padding = (gates.len()..d1_size)
            .map(|i| {
                CircuitGate::<F>::zero(array_init(|j| Wire {
                    col: WIRES[j],
                    row: i,
                }))
            })
            .collect();
        gates.append(&mut padding);

        //
        // Permutation
        //

        // sample the coordinate shifts
        let shifts = Shifts::new(&domain.d1);

        // pre-compute all the elements
        let sid = shifts.map[0].clone();

        // compute permutation polynomials
        let mut sigmal1: [Vec<F>; PERMUTS] =
            array_init(|_| vec![F::zero(); domain.d1.size as usize]);

        for (row, gate) in gates.iter().enumerate() {
            for (cell, sigma) in gate.wires.iter().zip(sigmal1.iter_mut()) {
                sigma[row] = shifts.cell_to_field(cell);
            }
        }

        let sigmal1: [_; PERMUTS] = {
            let [s0, s1, s2, s3, s4, s5, s6] = sigmal1;
            [
                E::<F, D<F>>::from_vec_and_domain(s0, domain.d1),
                E::<F, D<F>>::from_vec_and_domain(s1, domain.d1),
                E::<F, D<F>>::from_vec_and_domain(s2, domain.d1),
                E::<F, D<F>>::from_vec_and_domain(s3, domain.d1),
                E::<F, D<F>>::from_vec_and_domain(s4, domain.d1),
                E::<F, D<F>>::from_vec_and_domain(s5, domain.d1),
                E::<F, D<F>>::from_vec_and_domain(s6, domain.d1),
            ]
        };

        let sigmam: [DP<F>; PERMUTS] = array_init(|i| sigmal1[i].clone().interpolate());

<<<<<<< HEAD
=======
        let sigmal8 = array_init(|i| sigmam[i].evaluate_over_domain_by_ref(domain.d8));

        let mut s = sid[0..2].to_vec(); // TODO(mimoo): why do we do that?
        sid.append(&mut s);

>>>>>>> e7b57069
        // x^3 - x^2(w1+w2+w3) + x(w1w2+w1w3+w2w3) - w1w2w3
        let zkpm = zk_polynomial(domain.d1);
        let zkpl = zkpm.evaluate_over_domain_by_ref(domain.d8);

        //
        // Gates
        //

        // compute generic constraint polynomials

        // compute poseidon constraint polynomials
        let psm = E::<F, D<F>>::from_vec_and_domain(
            gates.iter().map(|gate| gate.ps()).collect(),
            domain.d1,
        )
        .interpolate();

        // compute ECC arithmetic constraint polynomials
        let complete_addm = E::<F, D<F>>::from_vec_and_domain(
            gates
                .iter()
                .map(|gate| F::from((gate.typ == GateType::CompleteAdd) as u64))
                .collect(),
            domain.d1,
        )
        .interpolate();
        let mulm = E::<F, D<F>>::from_vec_and_domain(
            gates.iter().map(|gate| gate.vbmul()).collect(),
            domain.d1,
        )
        .interpolate();
        let emulm = E::<F, D<F>>::from_vec_and_domain(
            gates.iter().map(|gate| gate.endomul()).collect(),
            domain.d1,
        )
        .interpolate();
        let endomul_scalarm = E::<F, D<F>>::from_vec_and_domain(
            gates
                .iter()
                .map(|gate| F::from((gate.typ == GateType::EndoMulScalar) as u64))
                .collect(),
            domain.d1,
        )
        .interpolate();

        // generic constraint polynomials

        let genericm = E::<F, D<F>>::from_vec_and_domain(
            gates.iter().map(|gate| gate.generic()).collect(),
            domain.d1,
        )
        .interpolate();
        let generic4 = genericm.evaluate_over_domain_by_ref(domain.d4);

        let chacha8 = {
            use GateType::*;
            let has_chacha_gate = gates
                .iter()
                .any(|gate| matches!(gate.typ, ChaCha0 | ChaCha1 | ChaCha2 | ChaChaFinal));
            if !has_chacha_gate {
                None
            } else {
                let a: [_; 4] = array_init(|i| {
                    let g = match i {
                        0 => ChaCha0,
                        1 => ChaCha1,
                        2 => ChaCha2,
                        3 => ChaChaFinal,
                        _ => panic!("Invalid index"),
                    };
                    E::<F, D<F>>::from_vec_and_domain(
                        gates
                            .iter()
                            .map(|gate| if gate.typ == g { F::one() } else { F::zero() })
                            .collect(),
                        domain.d1,
                    )
                    .interpolate()
                    .evaluate_over_domain(domain.d8)
                });
                Some(a)
            }
        };

        let coefficientsm: [_; COLUMNS] = array_init(|i| {
            E::<F, D<F>>::from_vec_and_domain(
                gates
                    .iter()
                    .map(|gate| {
                        if i < gate.c.len() {
                            gate.c[i]
                        } else {
                            F::zero()
                        }
                    })
                    .collect(),
                domain.d1,
            )
            .interpolate()
        });
        // TODO: This doesn't need to be degree 8 but that would require some changes in expr
        let coefficients8 = array_init(|i| coefficientsm[i].evaluate_over_domain_by_ref(domain.d8));

        let ps8 = psm.evaluate_over_domain_by_ref(domain.d8);

        // ECC arithmetic constraint polynomials
        let mull8 = mulm.evaluate_over_domain_by_ref(domain.d8);
        let emull = emulm.evaluate_over_domain_by_ref(domain.d8);
        let endomul_scalar8 = endomul_scalarm.evaluate_over_domain_by_ref(domain.d8);
        let complete_addl4 = complete_addm.evaluate_over_domain_by_ref(domain.d4);

        // constant polynomials
        let l1 = DP::from_coefficients_slice(&[F::zero(), F::one()])
            .evaluate_over_domain_by_ref(domain.d8);
        // TODO: These are all unnecessary. Remove
        let l04 =
            E::<F, D<F>>::from_vec_and_domain(vec![F::one(); domain.d4.size as usize], domain.d4);
        let l08 =
            E::<F, D<F>>::from_vec_and_domain(vec![F::one(); domain.d8.size as usize], domain.d8);
        let zero4 =
            E::<F, D<F>>::from_vec_and_domain(vec![F::zero(); domain.d4.size as usize], domain.d4);
        let zero8 =
            E::<F, D<F>>::from_vec_and_domain(vec![F::zero(); domain.d8.size as usize], domain.d8);

        let vanishes_on_last_4_rows =
            vanishes_on_last_4_rows(domain.d1).evaluate_over_domain(domain.d8);

        // endo
        let endo = F::zero();

        //
        // Lookup
        //

        // get the height of each lookup table
        let lookup_table_lengths: Vec<_> = lookup_tables.iter().map(|v| v[0].len()).collect();

        // get the last entry in each column of each table
        let dummy_lookup_values: Vec<Vec<F>> = lookup_tables
            .iter()
            .map(|table| table.iter().map(|col| col[col.len() - 1]).collect())
            .collect();

        // pre-compute polynomial and evaluation form for the look up tables
        let mut lookup_tables_polys: Vec<Vec<DP<F>>> = vec![];
        let mut lookup_tables8: Vec<Vec<E<F, D<F>>>> = vec![];

        for (table, dummies) in lookup_tables.into_iter().zip(&dummy_lookup_values) {
            let mut table_poly = vec![];
            let mut table_eval = vec![];
            for (mut col, dummy) in table.into_iter().zip(dummies) {
                // pad each column to the size of the domain
                let padding = (0..(d1_size - col.len())).map(|_| dummy);
                col.extend(padding);
                let poly = E::<F, D<F>>::from_vec_and_domain(col, domain.d1).interpolate();
                let eval = poly.evaluate_over_domain_by_ref(domain.d8);
                table_poly.push(poly);
                table_eval.push(eval);
            }
            lookup_tables_polys.push(table_poly);
            lookup_tables8.push(table_eval);
        }

        // generate the look up selector polynomials if any lookup-based gate is being used in the circuit
        let lookup_info = LookupInfo::<F>::create();
        let lookup_selectors = if lookup_info.lookup_used(&gates).is_some() {
            LookupInfo::<F>::create().selector_polynomials(domain, &gates)
        } else {
            vec![]
        };

        //
        // return result
        //

        Some(ConstraintSystem {
            chacha8,
            lookup_selectors,
            dummy_lookup_values,
            lookup_table_lengths,
            lookup_tables8,
            lookup_tables: lookup_tables_polys,
            endomul_scalar8,
            domain,
            public,
            sid,
            sigmal1,
            sigmal8,
            sigmam,
            genericm,
            generic4,
            coefficients8,
            ps8,
            psm,
            complete_addl4,
            mull8,
            emull,
            l1,
            l04,
            l08,
            zero4,
            zero8,
            zkpl,
            zkpm,
            vanishes_on_last_4_rows,
            gates,
            shift: shifts.shifts,
            endo,
            fr_sponge_params,
        })
    }

    /// This function verifies the consistency of the wire
    /// assignements (witness) against the constraints
    ///     witness: wire assignement witness
    ///     RETURN: verification status
    pub fn verify(&self, witness: &[Vec<F>; COLUMNS]) -> Result<(), GateError> {
        let left_wire = vec![F::one(), F::zero(), F::zero(), F::zero(), F::zero()];

        // pad the witness
        let pad = vec![F::zero(); self.domain.d1.size as usize - witness[0].len()];
        let witness: [Vec<F>; COLUMNS] = array_init(|i| {
            let mut w = witness[i].to_vec();
            w.extend_from_slice(&pad);
            w
        });

        // check each rows' wiring
        for (row, gate) in self.gates.iter().enumerate() {
            // check if wires are connected
            for col in 0..PERMUTS {
                let wire = gate.wires[col];
                assert!(wire.col < PERMUTS);
                if witness[col][row] != witness[wire.col][wire.row] {
                    return Err(GateError::DisconnectedWires(
                        Wire { col, row },
                        Wire {
                            col: wire.col,
                            row: wire.row,
                        },
                    ));
                }
            }

            // for public gates, only the left wire is toggled
            if row < self.public && gate.c != left_wire {
                return Err(GateError::IncorrectPublic(row));
            }

            // check the gate's satisfiability
            gate.verify(row, &witness, self)
                .map_err(|err| GateError::Custom { row, err })?;
        }

        // all good!
        Ok(())
    }

    /// evaluate witness polynomials over domains
    pub fn evaluate(&self, w: &[DP<F>; COLUMNS], z: &DP<F>) -> WitnessOverDomains<F> {
        // compute shifted witness polynomials
        let w8: [E<F, D<F>>; COLUMNS] =
            array_init(|i| w[i].evaluate_over_domain_by_ref(self.domain.d8));
        let z8 = z.evaluate_over_domain_by_ref(self.domain.d8);

        let w4: [E<F, D<F>>; COLUMNS] = array_init(|i| {
            E::<F, D<F>>::from_vec_and_domain(
                (0..self.domain.d4.size)
                    .map(|j| w8[i].evals[2 * j as usize])
                    .collect(),
                self.domain.d4,
            )
        });
        let z4 = DP::<F>::zero().evaluate_over_domain_by_ref(D::<F>::new(1).unwrap());

        WitnessOverDomains {
            d4: WitnessShifts {
                next: WitnessEvals {
                    w: array_init(|i| w4[i].shift(4)),
                    // TODO(mimoo): change z to an Option? Or maybe not, we might actually need this dummy evaluation in the aggregated evaluation proof
                    z: z4.clone(), // dummy evaluation
                },
                this: WitnessEvals {
                    w: w4,
                    z: z4, // dummy evaluation
                },
            },
            d8: WitnessShifts {
                next: WitnessEvals {
                    w: array_init(|i| w8[i].shift(8)),
                    z: z8.shift(8),
                },
                this: WitnessEvals { w: w8, z: z8 },
            },
        }
    }
}

#[cfg(test)]
pub mod tests {
    use super::*;
    use ark_ff::{FftField, SquareRootField};
    use mina_curves::pasta::fp::Fp;

    impl<F: FftField + SquareRootField> ConstraintSystem<F> {
        pub fn for_testing(
            sponge_params: ArithmeticSpongeParams<F>,
            gates: Vec<CircuitGate<F>>,
        ) -> Self {
            let public = 0;
            ConstraintSystem::<F>::create(gates, vec![], sponge_params, public).unwrap()
        }
    }

    impl ConstraintSystem<Fp> {
        pub fn fp_for_testing(gates: Vec<CircuitGate<Fp>>) -> Self {
            let fp_sponge_params = oracle::pasta::fp::params();
            Self::for_testing(fp_sponge_params, gates)
        }
    }
}<|MERGE_RESOLUTION|>--- conflicted
+++ resolved
@@ -371,14 +371,8 @@
 
         let sigmam: [DP<F>; PERMUTS] = array_init(|i| sigmal1[i].clone().interpolate());
 
-<<<<<<< HEAD
-=======
         let sigmal8 = array_init(|i| sigmam[i].evaluate_over_domain_by_ref(domain.d8));
 
-        let mut s = sid[0..2].to_vec(); // TODO(mimoo): why do we do that?
-        sid.append(&mut s);
-
->>>>>>> e7b57069
         // x^3 - x^2(w1+w2+w3) + x(w1w2+w1w3+w2w3) - w1w2w3
         let zkpm = zk_polynomial(domain.d1);
         let zkpl = zkpm.evaluate_over_domain_by_ref(domain.d8);
