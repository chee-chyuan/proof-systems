--- conflicted
+++ resolved
@@ -427,24 +427,13 @@
         use GateType::*;
         match self.typ {
             Zero => Ok(()),
-<<<<<<< HEAD
-            Generic => self.verify_generic(witness),
-            Poseidon => self.verify_poseidon(witness, cs),
-            CompleteAdd => self.verify_complete_add(witness),
-            Vbmul => self.verify_vbmul(witness),
-            Endomul => self.verify_endomul(witness, cs),
-            EndomulScalar => self.verify_endomul_scalar(witness, cs),
-            // TODO: implement this!
-            ChaCha0 | ChaCha1 | ChaCha2 | ChaChaFinal => Ok(()),
-=======
             Generic => self.verify_generic(row, witness),
             Poseidon => self.verify_poseidon(row, witness, cs),
             CompleteAdd => self.verify_complete_add(row, witness),
             VarBaseMul => self.verify_vbmul(row, witness),
             EndoMul => self.verify_endomul(row, witness, cs),
             EndoMulScalar => self.verify_endomul_scalar(row, witness, cs),
-            ChaCha0 | ChaCha1 | ChaCha2 | ChaChaFinal => panic!("todo"),
->>>>>>> fddad2a6
+            ChaCha0 | ChaCha1 | ChaCha2 | ChaChaFinal => todo!(),
         }
     }
 }
