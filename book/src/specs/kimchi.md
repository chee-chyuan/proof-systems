--- conflicted
+++ resolved
@@ -1728,31 +1728,7 @@
 1. Absorb the witness commitments with the Fq-Sponge.
 1. Compute the witness polynomials by interpolating each `COLUMNS` of the witness.
    TODO: why not do this first, and then commit? Why commit from evaluation directly?
-<<<<<<< HEAD
 1. If circuit uses lookups, create a lookup context (see [Lookup context creation](#lookup-context-creation) algorithm)
-=======
-1. If using lookup:
-	- if using runtime table:
-		- check that all the provided runtime tables have length and IDs that match the runtime table configuration of the index
-		  we expect the given runtime tables to be sorted as configured, this makes it easier afterwards
-		- calculate the contribution to the second column of the lookup table
-		  (the runtime vector)
-	- If queries involve a lookup table with multiple columns
-	  then squeeze the Fq-Sponge to obtain the joint combiner challenge $j'$,
-	  otherwise set the joint combiner challenge $j'$ to $0$.
-	- Derive the scalar joint combiner $j$ from $j'$ using the endomorphism (TOOD: specify)
-	- If multiple lookup tables are involved,
-	  set the `table_id_combiner` as the $j^i$ with $i$ the maximum width of any used table.
-	  Essentially, this is to add a last column of table ids to the concatenated lookup tables.
-	- Compute the dummy lookup value as the combination of the last entry of the XOR table (so `(0, 0, 0)`).
-	  Warning: This assumes that we always use the XOR table when using lookups.
-	- Compute the lookup table values as the combination of the lookup table entries.
-	- Compute the sorted evaluations.
-	- Randomize the last `EVALS` rows in each of the sorted polynomials
-	  in order to add zero-knowledge to the protocol.
-	- Commit each of the sorted polynomials.
-	- Absorb each commitments to the sorted polynomials.
->>>>>>> 6eb73b4e
 1. Sample $\beta$ with the Fq-Sponge.
 1. Sample $\gamma$ with the Fq-Sponge.
 1. If circuit uses lookups, compute lookup context aggregation polynomial (see [Lookup context aggregation polynomial creation](#lookup-context-aggregation-polynomial-creation) algorithm)
@@ -1843,21 +1819,26 @@
 #### Lookup context creation
 
 When we want to create a proof for a circuit that uses lookups, we must create a lookup context.
-- If queries involve a lookup table with multiple columns
-  then squeeze the Fq-Sponge to obtain the joint combiner challenge $j'$,
-  otherwise set the joint combiner challenge $j'$ to $0$.
+	- if using runtime table:
+		- check that all the provided runtime tables have length and IDs that match the runtime table configuration of the index
+		  we expect the given runtime tables to be sorted as configured, this makes it easier afterwards
+		- calculate the contribution to the second column of the lookup table
+		  (the runtime vector)
+	- If queries involve a lookup table with multiple columns
+	  then squeeze the Fq-Sponge to obtain the joint combiner challenge $j'$,
+	  otherwise set the joint combiner challenge $j'$ to $0$.
 	- Derive the scalar joint combiner $j$ from $j'$ using the endomorphism (TOOD: specify)
 	- If multiple lookup tables are involved,
 	  set the `table_id_combiner` as the $j^i$ with $i$ the maximum width of any used table.
 	  Essentially, this is to add a last column of table ids to the concatenated lookup tables.
-- Compute the dummy lookup value as the combination of the last entry of the XOR table (so `(0, 0, 0)`).
-  Warning: This assumes that we always use the XOR table when using lookups.
-- Compute the lookup table values as the combination of the lookup table entries.
-- Compute the sorted evaluations.
-- Randomize the last `EVALS` rows in each of the sorted polynomials
-  in order to add zero-knowledge to the protocol.
-- Commit each of the sorted polynomials.
-- Absorb each commitments to the sorted polynomials.
+	- Compute the dummy lookup value as the combination of the last entry of the XOR table (so `(0, 0, 0)`).
+	  Warning: This assumes that we always use the XOR table when using lookups.
+	- Compute the lookup table values as the combination of the lookup table entries.
+	- Compute the sorted evaluations.
+	- Randomize the last `EVALS` rows in each of the sorted polynomials
+	  in order to add zero-knowledge to the protocol.
+	- Commit each of the sorted polynomials.
+	- Absorb each commitments to the sorted polynomials.
 
 #### Lookup context aggregation polynomial creation
 
