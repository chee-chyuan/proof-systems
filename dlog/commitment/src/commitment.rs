--- conflicted
+++ resolved
@@ -380,52 +380,7 @@
         plnm: &DensePolynomial<Fr<G>>,
         max: Option<usize>,
     ) -> PolyComm<G> {
-<<<<<<< HEAD
-        let n = self.len();
-        let p = plnm.coeffs.len();
-
-        // committing all the segments without shifting
-        let unshifted = if plnm.is_zero() {
-            Vec::new()
-        } else {
-            (0..p / n + if p % n != 0 { 1 } else { 0 })
-                .map(|i| {
-                    VariableBaseMSM::multi_scalar_mul(
-                        &self.g(),
-                        &plnm.coeffs[i * n..p]
-                            .iter()
-                            .map(|s| s.into_repr())
-                            .collect::<Vec<_>>(),
-                    )
-                    .into_affine()
-                })
-                .collect()
-        };
-
-        // committing only last segment shifted to the right edge of SRS
-        let shifted = match max {
-            None => None,
-            Some(max) => {
-                let start = max - (max % n);
-                if plnm.is_zero() || start >= p {
-                    Some(G::zero())
-                } else if max % n == 0 {
-                    None
-                } else {
-                    Some(
-                        VariableBaseMSM::multi_scalar_mul(
-                            &self.g()[n - (max % n)..],
-                            &plnm.coeffs[start..p]
-                                .iter()
-                                .map(|s| s.into_repr())
-                                .collect::<Vec<_>>(),
-                        )
-                        .into_affine(),
-                    )
-                }
-            }
-=======
-        commit_helper(&plnm.coeffs[..], &self.g[..], plnm.is_zero(), max)
+        commit_helper(&plnm.coeffs[..], &self.g(), plnm.is_zero(), max)
     }
 
     pub fn commit_evaluations_non_hiding(
@@ -435,10 +390,9 @@
         max: Option<usize>,
     ) -> PolyComm<G> {
         let is_zero = plnm.evals.iter().all(|x| x.is_zero());
-        let basis = match self.lagrange_bases.get(&domain.size()) {
+        let basis = match self.srs.lagrange_bases.get(&domain.size()) {
             None => panic!("lagrange bases for size {} not found", domain.size()),
             Some(v) => &v[..],
->>>>>>> 95206e86
         };
         commit_helper(&plnm.evals[..], basis, is_zero, max)
     }
